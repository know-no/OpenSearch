--- conflicted
+++ resolved
@@ -236,12 +236,8 @@
         public static class SimpleHeuristicParser implements SignificanceHeuristicParser {
 
             @Override
-<<<<<<< HEAD
-            public SignificanceHeuristic parse(XContentParser parser, ParseFieldMatcher parseFieldMatcher) throws IOException, QueryShardException {
-=======
             public SignificanceHeuristic parse(XContentParser parser, ParseFieldMatcher parseFieldMatcher, SearchContext context)
-                    throws IOException, QueryParsingException {
->>>>>>> 821021f0
+                    throws IOException, QueryShardException {
                 parser.nextToken();
                 return new SimpleHeuristic();
             }
