/*
 * SPDX-License-Identifier: Apache-2.0
 *
 * The OpenSearch Contributors require contributions made to
 * this file be licensed under the Apache-2.0 license or a
 * compatible open source license.
 */

package org.opensearch.cluster.service;

import org.apache.logging.log4j.LogManager;
import org.apache.logging.log4j.Logger;
import org.opensearch.Version;
import org.opensearch.cluster.ClusterStateTaskExecutor;
import org.opensearch.common.settings.ClusterSettings;
import org.opensearch.common.settings.Setting;
import org.opensearch.common.settings.Settings;

import java.util.HashSet;
import java.util.List;
import java.util.Map;
import java.util.Set;
import java.util.concurrent.ConcurrentHashMap;
import java.util.concurrent.ConcurrentMap;
import java.util.concurrent.atomic.AtomicBoolean;
import java.util.function.Supplier;

/**
 * This class does throttling on task submission to cluster manager node, it uses throttling key defined in various executors
 * as key for throttling. Throttling will be performed over task executor's class level, different task types have different executors class.
 *
 * Set specific setting to for setting the threshold of throttling of particular task type.
 * e.g : Set "cluster_manager.throttling.thresholds.put_mapping" to set throttling limit of "put mapping" tasks,
 *       Set it to default value(-1) to disable the throttling for this task type.
 */
public class ClusterManagerTaskThrottler implements TaskBatcherListener {
    private static final Logger logger = LogManager.getLogger(ClusterManagerTaskThrottler.class);
    public static final ThrottlingKey DEFAULT_THROTTLING_KEY = new ThrottlingKey("default-task-key", false);

    public static final Setting<Settings> THRESHOLD_SETTINGS = Setting.groupSetting(
        "cluster_manager.throttling.thresholds.",
        Setting.Property.Dynamic,
        Setting.Property.NodeScope
    );

    protected Map<String, ThrottlingKey> THROTTLING_TASK_KEYS = new ConcurrentHashMap<>();

    private final int MIN_THRESHOLD_VALUE = -1; // Disabled throttling
    private final ClusterManagerTaskThrottlerListener clusterManagerTaskThrottlerListener;

    private final ConcurrentMap<String, Long> tasksCount;
    private final ConcurrentMap<String, Long> tasksThreshold;
    private final Supplier<Version> minNodeVersionSupplier;

    // Once all nodes are greater than or equal 2.5.0 version, then only it will start throttling.
    // During upgrade as well, it will wait for all older version nodes to leave the cluster before starting throttling.
    // This is needed specifically for static setting to enable throttling.
    private AtomicBoolean startThrottling = new AtomicBoolean();

    public ClusterManagerTaskThrottler(
        final Settings settings,
        final ClusterSettings clusterSettings,
        final Supplier<Version> minNodeVersionSupplier,
        final ClusterManagerTaskThrottlerListener clusterManagerTaskThrottlerListener
    ) {
        tasksCount = new ConcurrentHashMap<>(128); // setting initial capacity so each task will land in different segment
        tasksThreshold = new ConcurrentHashMap<>(128); // setting initial capacity so each task will land in different segment
        this.minNodeVersionSupplier = minNodeVersionSupplier;
        this.clusterManagerTaskThrottlerListener = clusterManagerTaskThrottlerListener;
        clusterSettings.addSettingsUpdateConsumer(THRESHOLD_SETTINGS, this::updateSetting, this::validateSetting);
        // Required for setting values as per current settings during node bootstrap
        updateSetting(THRESHOLD_SETTINGS.get(settings));
    }

    /**
     * To configure a new task for throttling,
     * * Register task to cluster service with task key,
     * * override getClusterManagerThrottlingKey method with above task key in task executor.
     * * Verify that throttled tasks would be retried from data nodes
     *
     * Added retry mechanism in TransportClusterManagerNodeAction, so it would be retried for customer generated tasks.
     *
     * If tasks are not getting retried then we can register with false flag, so user won't be able to configure threshold limits for it.
     */
    protected ThrottlingKey registerClusterManagerTask(String taskKey, boolean throttlingEnabled) {
        ThrottlingKey throttlingKey = new ThrottlingKey(taskKey, throttlingEnabled);
        if (THROTTLING_TASK_KEYS.containsKey(taskKey)) {
            throw new IllegalArgumentException("There is already a Throttling key registered with same name: " + taskKey);
        }
        THROTTLING_TASK_KEYS.put(taskKey, throttlingKey);
        return throttlingKey;
    }

    /**
     * Class to store the throttling key for the tasks of cluster manager
     */
    public static class ThrottlingKey {
        private String taskThrottlingKey;
        private boolean throttlingEnabled;

        /**
         * Class for throttling key of tasks
         *
         * @param taskThrottlingKey - throttling key for task
         * @param throttlingEnabled - if throttling is enabled or not i.e. data node is performing retry over throttling exception or not.
         */
        private ThrottlingKey(String taskThrottlingKey, boolean throttlingEnabled) {
            this.taskThrottlingKey = taskThrottlingKey;
            this.throttlingEnabled = throttlingEnabled;
        }

        public String getTaskThrottlingKey() {
            return taskThrottlingKey;
        }

        public boolean isThrottlingEnabled() {
            return throttlingEnabled;
        }
    }

    void validateSetting(final Settings settings) {
        Map<String, Settings> groups = settings.getAsGroups();
        if (groups.size() > 0) {
<<<<<<< HEAD
            if (minNodeVersionSupplier.get().compareTo(Version.V_2_4_0) < 0) {
                throw new IllegalArgumentException("All the nodes in cluster should be on version later than or equal to 2.4.0");
=======
            if (minNodeVersionSupplier.get().compareTo(Version.V_2_5_0) < 0) {
                throw new IllegalArgumentException("All the nodes in cluster should be on version later than or equal to 2.5.0");
>>>>>>> c21c8998
            }
        }
        for (String key : groups.keySet()) {
            if (!THROTTLING_TASK_KEYS.containsKey(key)) {
                throw new IllegalArgumentException("Cluster manager task throttling is not configured for given task type: " + key);
            }
            if (!THROTTLING_TASK_KEYS.get(key).isThrottlingEnabled()) {
                throw new IllegalArgumentException("Throttling is not enabled for given task type: " + key);
            }
            int threshold = groups.get(key).getAsInt("value", MIN_THRESHOLD_VALUE);
            if (threshold < MIN_THRESHOLD_VALUE) {
                throw new IllegalArgumentException("Provide positive integer for limit or -1 for disabling throttling");
            }
        }
    }

    void updateSetting(final Settings newSettings) {
        Map<String, Settings> groups = newSettings.getAsGroups();
        Set<String> settingKeys = new HashSet<>();
        // Adding keys which are present in new Setting
        settingKeys.addAll(groups.keySet());
        // Adding existing keys that may need to be set to a default value if that is removed in new setting.
        settingKeys.addAll(tasksThreshold.keySet());
        for (String key : settingKeys) {
            Settings setting = groups.get(key);
            updateLimit(key, setting == null ? MIN_THRESHOLD_VALUE : setting.getAsInt("value", MIN_THRESHOLD_VALUE));
        }
    }

    void updateLimit(final String taskKey, final int limit) {
        assert limit >= MIN_THRESHOLD_VALUE;
        if (limit == MIN_THRESHOLD_VALUE) {
            tasksThreshold.remove(taskKey);
        } else {
            tasksThreshold.put(taskKey, (long) limit);
        }
    }

    Long getThrottlingLimit(final String taskKey) {
        return tasksThreshold.get(taskKey);
    }

    @Override
    public void onBeginSubmit(List<? extends TaskBatcher.BatchedTask> tasks) {
        ThrottlingKey clusterManagerThrottlingKey = ((ClusterStateTaskExecutor<Object>) tasks.get(0).batchingKey)
            .getClusterManagerThrottlingKey();
        tasksCount.putIfAbsent(clusterManagerThrottlingKey.getTaskThrottlingKey(), 0L);
        tasksCount.computeIfPresent(clusterManagerThrottlingKey.getTaskThrottlingKey(), (key, count) -> {
            int size = tasks.size();
            if (clusterManagerThrottlingKey.isThrottlingEnabled()) {
                Long threshold = tasksThreshold.get(clusterManagerThrottlingKey.getTaskThrottlingKey());
                if (threshold != null && shouldThrottle(threshold, count, size)) {
                    clusterManagerTaskThrottlerListener.onThrottle(clusterManagerThrottlingKey.getTaskThrottlingKey(), size);
                    logger.warn(
                        "Throwing Throttling Exception for [{}]. Trying to add [{}] tasks to queue, limit is set to [{}]",
                        clusterManagerThrottlingKey.getTaskThrottlingKey(),
                        tasks.size(),
                        threshold
                    );
                    throw new ClusterManagerThrottlingException(
                        "Throttling Exception : Limit exceeded for " + clusterManagerThrottlingKey.getTaskThrottlingKey()
                    );
                }
            }
            return count + size;
        });
    }

    /**
     * If throttling thresholds are set via static setting, it will update the threshold map.
     * It may start throwing throttling exception to older nodes in cluster.
     * Older version nodes will not be equipped to handle the throttling exception and
     * this may result in unexpected behavior where internal tasks would start failing without any retries.
     *
     * For every task submission request, it will validate if nodes version is greater or equal to 2.5.0 and set the startThrottling flag.
     * Once the startThrottling flag is set, it will not perform check for next set of tasks.
     */
    private boolean shouldThrottle(Long threshold, Long count, int size) {
        if (!startThrottling.get()) {
            if (minNodeVersionSupplier.get().compareTo(Version.V_2_5_0) >= 0) {
                startThrottling.compareAndSet(false, true);
                logger.info("Starting cluster manager throttling as all nodes are higher than or equal to 2.5.0");
            } else {
                logger.info("Skipping cluster manager throttling as at least one node < 2.5.0 is present in cluster");
                return false;
            }
        }
        return count + size > threshold;
    }

    @Override
    public void onSubmitFailure(List<? extends TaskBatcher.BatchedTask> tasks) {
        reduceTaskCount(tasks);
    }

    /**
     * Tasks will be removed from the queue before processing, so here we will reduce the count of tasks.
     *
     * @param tasks list of tasks which will be executed.
     */
    @Override
    public void onBeginProcessing(List<? extends TaskBatcher.BatchedTask> tasks) {
        reduceTaskCount(tasks);
    }

    @Override
    public void onTimeout(List<? extends TaskBatcher.BatchedTask> tasks) {
        reduceTaskCount(tasks);
    }

    private void reduceTaskCount(List<? extends TaskBatcher.BatchedTask> tasks) {
        String masterTaskKey = ((ClusterStateTaskExecutor<Object>) tasks.get(0).batchingKey).getClusterManagerThrottlingKey()
            .getTaskThrottlingKey();
        tasksCount.computeIfPresent(masterTaskKey, (key, count) -> count - tasks.size());
    }
}<|MERGE_RESOLUTION|>--- conflicted
+++ resolved
@@ -121,13 +121,8 @@
     void validateSetting(final Settings settings) {
         Map<String, Settings> groups = settings.getAsGroups();
         if (groups.size() > 0) {
-<<<<<<< HEAD
-            if (minNodeVersionSupplier.get().compareTo(Version.V_2_4_0) < 0) {
-                throw new IllegalArgumentException("All the nodes in cluster should be on version later than or equal to 2.4.0");
-=======
             if (minNodeVersionSupplier.get().compareTo(Version.V_2_5_0) < 0) {
                 throw new IllegalArgumentException("All the nodes in cluster should be on version later than or equal to 2.5.0");
->>>>>>> c21c8998
             }
         }
         for (String key : groups.keySet()) {
