--- conflicted
+++ resolved
@@ -1631,15 +1631,12 @@
             UnsupportedWeightedRoutingStateException::new,
             167,
             V_2_5_0
-<<<<<<< HEAD
-=======
         ),
         INDEX_CREATE_BLOCK_EXCEPTION(
             org.opensearch.cluster.block.IndexCreateBlockException.class,
             org.opensearch.cluster.block.IndexCreateBlockException::new,
             CUSTOM_ELASTICSEARCH_EXCEPTIONS_BASE_ID + 1,
             V_3_0_0
->>>>>>> c21c8998
         );
 
         final Class<? extends OpenSearchException> exceptionClass;
