--- conflicted
+++ resolved
@@ -96,11 +96,7 @@
     }
 
     @Override
-<<<<<<< HEAD
-    protected ReplicationMode getReplicationMode(IndexShard indexShard) {
-=======
     public ReplicationMode getReplicationMode(IndexShard indexShard) {
->>>>>>> c21c8998
         if (indexShard.isRemoteTranslogEnabled()) {
             return ReplicationMode.FULL_REPLICATION;
         }
