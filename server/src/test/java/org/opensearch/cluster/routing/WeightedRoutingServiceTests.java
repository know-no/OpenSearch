--- conflicted
+++ resolved
@@ -323,9 +323,6 @@
         MatcherAssert.assertThat(exceptionReference.get(), instanceOf(UnsupportedWeightedRoutingStateException.class));
         MatcherAssert.assertThat(
             exceptionReference.get().getMessage(),
-<<<<<<< HEAD
-            containsString("weight for [zone_B] is not set and it is part of forced awareness value or a node has this attribute.")
-=======
             containsString("weight for [zone_B] is not set and it is part of forced awareness value or a routing node has this attribute.")
         );
     }
@@ -359,7 +356,6 @@
         MatcherAssert.assertThat(
             exceptionReference.get().getMessage(),
             containsString("Maximum expected number of routing weights having zero weight is [1]")
->>>>>>> c21c8998
         );
     }
 
