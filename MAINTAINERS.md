--- conflicted
+++ resolved
@@ -1,11 +1,6 @@
-<<<<<<< HEAD
-- [Current Maintainers](#current-maintainers)
-- [Emeritus](#emeritus)
-=======
 ## Overview
 
 This document contains a list of maintainers in this repo. See [opensearch-project/.github/RESPONSIBILITIES.md](https://github.com/opensearch-project/.github/blob/main/RESPONSIBILITIES.md#maintainer-responsibilities) that explains what the role of maintainer means, what maintainers do in this and other repos, and how they should be doing it. If you're interested in contributing, and becoming a maintainer, see [CONTRIBUTING](CONTRIBUTING.md).
->>>>>>> b3e25bba
 
 ## Current Maintainers
 
