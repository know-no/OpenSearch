opensearch        = 3.0.0
<<<<<<< HEAD
lucene            = 9.4.0
=======
lucene            = 9.5.0-snapshot-a4ef70f
>>>>>>> 1466350b

bundled_jdk_vendor = adoptium
bundled_jdk = 17.0.5+8



# optional dependencies
spatial4j         = 0.7
jts               = 1.15.0
jackson           = 2.13.4
jackson_databind  = 2.13.4.2
snakeyaml         = 1.32
icu4j             = 70.1
supercsv          = 2.4.0
# Update to 2.17.2+ is breaking OpenSearchJsonLayout (see https://issues.apache.org/jira/browse/LOG4J2-3562)
log4j             = 2.17.1
slf4j             = 1.7.36
asm               = 9.4
jettison          = 1.5.1
woodstox          = 6.4.0
kotlin            = 1.7.10

# when updating the JNA version, also update the version in buildSrc/build.gradle
jna               = 5.12.1

netty             = 4.1.84.Final
joda              = 2.10.13

# client dependencies
httpclient5       = 5.1.3
httpcore5         = 5.1.4
httpclient        = 4.5.13
httpcore          = 4.4.15
httpasyncclient   = 4.1.5
commonslogging    = 1.2
commonscodec      = 1.15

# plugin dependencies
aws               = 1.12.270

# when updating this version, you need to ensure compatibility with:
#  - plugins/ingest-attachment (transitive dependency, check the upstream POM)
#  - distribution/tools/plugin-cli
bouncycastle=1.70
# test dependencies
randomizedrunner  = 2.7.1
junit             = 4.13.2
hamcrest          = 2.1
# Update to 4.8.0 is using reflection without SecurityManager checks (fails with java.security.AccessControlException)
mockito           = 4.7.0
objenesis         = 3.2
bytebuddy         = 1.12.18

# benchmark dependencies
jmh               = 1.35<|MERGE_RESOLUTION|>--- conflicted
+++ resolved
@@ -1,9 +1,5 @@
 opensearch        = 3.0.0
-<<<<<<< HEAD
-lucene            = 9.4.0
-=======
 lucene            = 9.5.0-snapshot-a4ef70f
->>>>>>> 1466350b
 
 bundled_jdk_vendor = adoptium
 bundled_jdk = 17.0.5+8
